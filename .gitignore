# Created by https://www.toptal.com/developers/gitignore/api/python
# Edit at https://www.toptal.com/developers/gitignore?templates=python

### Python ###
# Byte-compiled / optimized / DLL files
__pycache__/
*.py[cod]
*$py.class

# C extensions
*.so

# Distribution / packaging
.Python
build/
develop-eggs/
dist/
downloads/
eggs/
.eggs/
lib/
lib64/
parts/
sdist/
var/
wheels/
share/python-wheels/
*.egg-info/
.installed.cfg
*.egg
MANIFEST

# PyInstaller
#  Usually these files are written by a python script from a template
#  before PyInstaller builds the exe, so as to inject date/other infos into it.
*.manifest
*.spec

# Installer logs
pip-log.txt
pip-delete-this-directory.txt

# Unit test / coverage reports
htmlcov/
.tox/
.nox/
.coverage
.coverage.*
.cache
nosetests.xml
coverage.xml
*.cover
*.py,cover
.hypothesis/
.pytest_cache/
cover/

# Translations
*.mo
*.pot

# Django stuff:
*.log
local_settings.py
db.sqlite3
db.sqlite3-journal

# Flask stuff:
instance/
.webassets-cache

# Scrapy stuff:
.scrapy

# Sphinx documentation
docs/_build/

# PyBuilder
.pybuilder/
target/

# Jupyter Notebook
.ipynb_checkpoints

# IPython
profile_default/
ipython_config.py

# pyenv
#   For a library or package, you might want to ignore these files since the code is
#   intended to run in multiple environments; otherwise, check them in:
# .python-version

# pipenv
#   According to pypa/pipenv#598, it is recommended to include Pipfile.lock in version control.
#   However, in case of collaboration, if having platform-specific dependencies or dependencies
#   having no cross-platform support, pipenv may install dependencies that don't work, or not
#   install all needed dependencies.
#Pipfile.lock

# poetry
#   Similar to Pipfile.lock, it is generally recommended to include poetry.lock in version control.
#   This is especially recommended for binary packages to ensure reproducibility, and is more
#   commonly ignored for libraries.
#   https://python-poetry.org/docs/basic-usage/#commit-your-poetrylock-file-to-version-control
#poetry.lock

# pdm
#   Similar to Pipfile.lock, it is generally recommended to include pdm.lock in version control.
#pdm.lock
#   pdm stores project-wide configurations in .pdm.toml, but it is recommended to not include it
#   in version control.
#   https://pdm.fming.dev/#use-with-ide
.pdm.toml

# PEP 582; used by e.g. github.com/David-OConnor/pyflow and github.com/pdm-project/pdm
__pypackages__/

# Celery stuff
celerybeat-schedule
celerybeat.pid

# SageMath parsed files
*.sage.py

# Environments
.env
.venv
env/
venv/
ENV/
env.bak/
venv.bak/

# Spyder project settings
.spyderproject
.spyproject

# Rope project settings
.ropeproject

# mkdocs documentation
/site

# mypy
.mypy_cache/
.dmypy.json
dmypy.json

# Pyre type checker
.pyre/

# pytype static type analyzer
.pytype/

# Cython debug symbols
cython_debug/

# PyCharm
#  JetBrains specific template is maintained in a separate JetBrains.gitignore that can
#  be found at https://github.com/github/gitignore/blob/main/Global/JetBrains.gitignore
#  and can be added to the global gitignore or merged into this file.  For a more nuclear
#  option (not recommended) you can uncomment the following to ignore the entire idea folder.
#.idea/

### Python Patch ###
# Poetry local configuration file - https://python-poetry.org/docs/configuration/#local-configuration
poetry.toml

# ruff
.ruff_cache/

# LSP config files
pyrightconfig.json

# End of https://www.toptal.com/developers/gitignore/api/python

.vscode/
.threestudio_cache/
outputs/

<<<<<<< HEAD
=======
# pretrained model weights
>>>>>>> 7e7601c5
*.ckpt<|MERGE_RESOLUTION|>--- conflicted
+++ resolved
@@ -179,8 +179,5 @@
 .threestudio_cache/
 outputs/
 
-<<<<<<< HEAD
-=======
 # pretrained model weights
->>>>>>> 7e7601c5
 *.ckpt