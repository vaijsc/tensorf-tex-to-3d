--- conflicted
+++ resolved
@@ -4,11 +4,7 @@
     imagedreamfusion,
     latentnerf,
     magic3d,
-<<<<<<< HEAD
+    prolificdreamer,
     sjc,
     zero123,
-=======
-    prolificdreamer,
-    sjc,
->>>>>>> 7e7601c5
 )